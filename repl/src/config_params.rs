
use std::path::{Path, PathBuf};
use std::io::Write;
use std::fs;

const DEFAULT_INIT_METTA: &[u8] = include_bytes!("init.default.metta");
const DEFAULT_REPL_METTA: &[u8] = include_bytes!("repl.default.metta");

<<<<<<< HEAD
pub const CFG_DEFAULT_PROMPT: &str = "ReplDefaultPrompt";
pub const CFG_STYLED_PROMPT: &str = "ReplStyledPrompt";
pub const CFG_BRACKET_STYLES: &str = "ReplBracketStyles";
pub const CFG_COMMENT_STYLE: &str = "ReplCommentStyle";
pub const CFG_VARIABLE_STYLE: &str = "ReplVariableStyle";
pub const CFG_SYMBOL_STYLE: &str = "ReplSymbolStyle";
pub const CFG_STRING_STYLE: &str = "ReplStringStyle";
pub const CFG_ERROR_STYLE: &str = "ReplErrorStyle";
pub const CFG_BRACKET_MATCH_STYLE: &str = "ReplBracketMatchStyle";
pub const CFG_BRACKET_MATCH_ENABLED: &str = "ReplBracketMatchEnabled";
pub const CFG_HISTORY_MAX_LEN: &str = "ReplHistoryMaxLen";
=======
pub const CFG_PROMPT: &str = "&ReplPrompt";
pub const CFG_STYLED_PROMPT: &str = "&ReplStyledPrompt";
pub const CFG_BRACKET_STYLES: &str = "&ReplBracketStyles";
pub const CFG_COMMENT_STYLE: &str = "&ReplCommentStyle";
pub const CFG_VARIABLE_STYLE: &str = "&ReplVariableStyle";
pub const CFG_SYMBOL_STYLE: &str = "&ReplSymbolStyle";
pub const CFG_STRING_STYLE: &str = "&ReplStringStyle";
pub const CFG_ERROR_STYLE: &str = "&ReplErrorStyle";
pub const CFG_BRACKET_MATCH_STYLE: &str = "&ReplBracketMatchStyle";
pub const CFG_BRACKET_MATCH_ENABLED: &str = "&ReplBracketMatchEnabled";
pub const CFG_HISTORY_MAX_LEN: &str = "&ReplHistoryMaxLen";
>>>>>>> e384e1d8

#[derive(Default, Debug)]
pub struct ReplParams {
    /// Path to the config dir for the whole repl, in an OS-specific location
    pub config_dir: PathBuf,

    /// A path to the init.metta file that's run to customize the MeTTa environment
    pub init_metta_path: PathBuf,

    /// A path to the repl.metta file that's run to configure the repl environment
    pub repl_config_metta_path: PathBuf,

    /// Path to the dir containing the script being run, or the cwd the repl was invoked from in interactive mode
    pub metta_working_dir: PathBuf,

    /// Other include paths, specified either through command-line args or config settings
    include_paths: Vec<PathBuf>,

    /// A file for previous statements in the interactive repl
    pub history_file: Option<PathBuf>,
}

impl ReplParams {
    pub fn new(config_dir: &Path, include_paths: Vec<PathBuf>, metta_file: Option<&PathBuf>) -> Self {

        //If we have a metta_file, then the working dir is the parent of that file
        //If we are running in interactive mode, it's the working dir at the time the repl is invoked
        let metta_working_dir: PathBuf = match metta_file {
            Some(metta_file) => {
                metta_file.parent().unwrap().into()
            },
            None => {
                match std::env::current_dir() {
                    Ok(cwd) => cwd,
                    Err(_) => PathBuf::from("./").canonicalize().unwrap(),
                }
            }
        };

        //Create the modules dir inside the config dir, if it doesn't already exist
        let modules_dir = config_dir.join("modules");
        std::fs::create_dir_all(&modules_dir).unwrap();

        //Create the default init.metta file and repl.meta file, if they don't already exist
        let init_metta_path = config_dir.join("init.metta");
        if !init_metta_path.exists() {
            let mut file = fs::OpenOptions::new()
                .create(true)
                .write(true)
                .open(&init_metta_path)
                .expect(&format!("Error creating default init file at {init_metta_path:?}"));
            file.write_all(&DEFAULT_INIT_METTA).unwrap();
        }
        let repl_config_metta_path = config_dir.join("repl.metta");
        if !repl_config_metta_path.exists() {
            let mut file = fs::OpenOptions::new()
                .create(true)
                .write(true)
                .open(&repl_config_metta_path)
                .expect(&format!("Error creating default repl config file at {repl_config_metta_path:?}"));
            file.write_all(&DEFAULT_REPL_METTA).unwrap();
        }

        //Push the "modules" dir, as the last place to search after the paths specified on the cmd line
        //TODO: the config.metta file will be able to append / modify the search paths, and can choose not to
        // include the "modules" dir in the future.
        let mut include_paths = include_paths;
        include_paths.push(modules_dir);

        Self {
            config_dir: config_dir.into(),
            init_metta_path,
            repl_config_metta_path,
            metta_working_dir,
            include_paths,
            history_file: Some(config_dir.join("history.txt")),
        }
    }

    /// Returns the search paths, in order to search
    ///
    /// The metta_working_dir is always returned first
    pub fn modules_search_paths<'a>(&'a self) -> impl Iterator<Item=PathBuf> + 'a {
        [self.metta_working_dir.clone()].into_iter().chain(
            self.include_paths.iter().cloned())
    }
<<<<<<< HEAD
=======
}

/// Returns the MeTTa code to init the Repl's MeTTa params and set them to default values
pub fn builtin_init_metta_code() -> String {
    format!(r#"
        ; !(bind! {CFG_HISTORY_MAX_LEN} (new-state 500)) ; TODO, enable this when value-bridging is implemented
        !(bind! {CFG_PROMPT} (new-state "> "))
        ; !(bind! {CFG_STYLED_PROMPT} (new-state (concat "\x1b[1;32m" (get-state {CFG_PROMPT}) "\x1b[0m"))) ;TODO, two things before this works.  Escape parsing in string literals, and string stdlib type with concat operation
        !(bind! {CFG_BRACKET_STYLES} (new-state ("94" "93" "95" "96")))
        !(bind! {CFG_COMMENT_STYLE} (new-state "32"))
        !(bind! {CFG_VARIABLE_STYLE} (new-state "33"))
        !(bind! {CFG_SYMBOL_STYLE} (new-state "34"))
        !(bind! {CFG_STRING_STYLE} (new-state "31"))
        !(bind! {CFG_ERROR_STYLE} (new-state "91"))
        !(bind! {CFG_BRACKET_MATCH_STYLE} (new-state "1;7"))
        ; !(bind! {CFG_BRACKET_MATCH_ENABLED} (new-state True)) ; TODO, enable this when value-bridging is implemented
    "#)
>>>>>>> e384e1d8
}<|MERGE_RESOLUTION|>--- conflicted
+++ resolved
@@ -6,19 +6,6 @@
 const DEFAULT_INIT_METTA: &[u8] = include_bytes!("init.default.metta");
 const DEFAULT_REPL_METTA: &[u8] = include_bytes!("repl.default.metta");
 
-<<<<<<< HEAD
-pub const CFG_DEFAULT_PROMPT: &str = "ReplDefaultPrompt";
-pub const CFG_STYLED_PROMPT: &str = "ReplStyledPrompt";
-pub const CFG_BRACKET_STYLES: &str = "ReplBracketStyles";
-pub const CFG_COMMENT_STYLE: &str = "ReplCommentStyle";
-pub const CFG_VARIABLE_STYLE: &str = "ReplVariableStyle";
-pub const CFG_SYMBOL_STYLE: &str = "ReplSymbolStyle";
-pub const CFG_STRING_STYLE: &str = "ReplStringStyle";
-pub const CFG_ERROR_STYLE: &str = "ReplErrorStyle";
-pub const CFG_BRACKET_MATCH_STYLE: &str = "ReplBracketMatchStyle";
-pub const CFG_BRACKET_MATCH_ENABLED: &str = "ReplBracketMatchEnabled";
-pub const CFG_HISTORY_MAX_LEN: &str = "ReplHistoryMaxLen";
-=======
 pub const CFG_PROMPT: &str = "&ReplPrompt";
 pub const CFG_STYLED_PROMPT: &str = "&ReplStyledPrompt";
 pub const CFG_BRACKET_STYLES: &str = "&ReplBracketStyles";
@@ -30,7 +17,6 @@
 pub const CFG_BRACKET_MATCH_STYLE: &str = "&ReplBracketMatchStyle";
 pub const CFG_BRACKET_MATCH_ENABLED: &str = "&ReplBracketMatchEnabled";
 pub const CFG_HISTORY_MAX_LEN: &str = "&ReplHistoryMaxLen";
->>>>>>> e384e1d8
 
 #[derive(Default, Debug)]
 pub struct ReplParams {
@@ -117,8 +103,6 @@
         [self.metta_working_dir.clone()].into_iter().chain(
             self.include_paths.iter().cloned())
     }
-<<<<<<< HEAD
-=======
 }
 
 /// Returns the MeTTa code to init the Repl's MeTTa params and set them to default values
@@ -136,5 +120,4 @@
         !(bind! {CFG_BRACKET_MATCH_STYLE} (new-state "1;7"))
         ; !(bind! {CFG_BRACKET_MATCH_ENABLED} (new-state True)) ; TODO, enable this when value-bridging is implemented
     "#)
->>>>>>> e384e1d8
 }
--- conflicted
+++ resolved
@@ -111,12 +111,9 @@
 // RUST_LOG=rustyline=debug cargo run --example example 2> debug.log
 fn start_interactive_mode(repl_params: Shared<ReplParams>, mut metta: MettaShim) -> rustyline::Result<()> {
 
-<<<<<<< HEAD
-=======
     //Run the built-in repl-init code
     metta.exec(&builtin_init_metta_code());
 
->>>>>>> e384e1d8
     //Run the repl init file
     metta.load_metta_module(repl_params.borrow().repl_config_metta_path.clone());
     let max_len = metta.get_config_int(CFG_HISTORY_MAX_LEN).unwrap_or_else(|| 500);
@@ -157,13 +154,8 @@
         let prompt = {
             let helper = rl.helper_mut().unwrap();
             let mut metta = helper.metta.borrow_mut();
-<<<<<<< HEAD
-            let prompt = metta.get_config_string(CFG_DEFAULT_PROMPT).unwrap_or_else(|| "> ".to_string());
-            let styled_prompt = metta.get_config_string(CFG_STYLED_PROMPT).unwrap_or_else(|| format!("\x1b[1;32m{prompt}\x1b[0m"));
-=======
             let prompt = metta.get_config_string(CFG_PROMPT).expect("Fatal Error: Invalid REPL config");
             let styled_prompt = metta.get_config_string(CFG_STYLED_PROMPT).unwrap_or_else(|| format!("\x1b[1;32m{prompt}\x1b[0m")); //TODO, Let this default be set inside builtin_init_metta_code() when strings can be parsed with escape chars
->>>>>>> e384e1d8
             helper.colored_prompt = styled_prompt;
             prompt
         };

--- conflicted
+++ resolved
@@ -5,11 +5,7 @@
 use hyperon::Atom;
 use hyperon::space::*;
 use hyperon::space::grounding::GroundingSpace;
-<<<<<<< HEAD
-use hyperon::metta::runner::Metta;
-=======
 use hyperon::metta::runner::{Metta, atom_is_error};
->>>>>>> e384e1d8
 #[cfg(not(feature = "minimal"))]
 use hyperon::metta::runner::stdlib::register_rust_tokens;
 #[cfg(feature = "minimal")]
@@ -152,12 +148,6 @@
     }
 
     pub fn get_config_atom(&mut self, config_name: &str) -> Option<Atom> {
-<<<<<<< HEAD
-        #[allow(unused_assignments)]
-        let mut result = None;
-        metta_shim_env!{{
-            result = self.metta.get_setting(config_name);
-=======
         self.exec(&format!("!(get-state {config_name})"));
 
         #[allow(unused_assignments)]
@@ -167,7 +157,6 @@
                 .and_then(|vec| vec.get(0))
                 .and_then(|atom| (!atom_is_error(atom)).then_some(atom))
                 .cloned()
->>>>>>> e384e1d8
         }}
         result
     }
